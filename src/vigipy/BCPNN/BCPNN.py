--- conflicted
+++ resolved
@@ -146,21 +146,12 @@
 
     if decision_metric == "fdr":
         num_signals = (FDR <= decision_thres).sum()
-<<<<<<< HEAD
-    elif decision_metric == 'signals':
-        num_signals = min((RankStat <= decision_thres).sum(), num_cell)
-    elif decision_metric == 'rank':
-        if ranking_statistic == 'p_value':
-            num_signals = (RankStat <= decision_thres).sum()
-        elif ranking_statistic == 'quantile':
-=======
     elif decision_metric == "signals":
         num_signals = min((RankStat <= decision_thres).sum(), num_cell)
     elif decision_metric == "rank":
         if ranking_statistic == "p_value":
             num_signals = (RankStat <= decision_thres).sum()
         elif ranking_statistic == "quantile":
->>>>>>> b7ccad86
             num_signals = (RankStat >= decision_thres).sum()
 
     name = DATA["product_name"]
@@ -171,36 +162,6 @@
     RC.input_param = (relative_risk, min_events, decision_metric, decision_thres, ranking_statistic)
 
     # SIGNALS RESULTS and presentation
-<<<<<<< HEAD
-    if ranking_statistic == 'p_value':
-        RC.all_signals = pd.DataFrame({'Product': name,
-                                       'Adverse Event': ae,
-                                       'Count': count,
-                                       'Expected Count': E,
-                                       'p_value': RankStat,
-                                       'count/expected': (count/E),
-                                       'product margin': n1j,
-                                       'event margin': ni1,
-                                       'fdr': FDR,
-                                       'FNR': FNR,
-                                       'Se': Se,
-                                       'Sp': Sp}, index=np.arange(len(n11))).sort_values(by=[ranking_statistic])
-    else:
-        RC.all_signals = pd.DataFrame({'Product': name,
-                                       'Adverse Event': ae,
-                                       'Count': count,
-                                       'Expected Count': E,
-                                       'quantile': RankStat,
-                                       'count/expected': (count/E),
-                                       'product margin': n1j,
-                                       'event margin': ni1,
-                                       'fdr': FDR,
-                                       'FNR': FNR,
-                                       'Se': Se,
-                                       'Sp': Sp},
-                                      index=np.arange(len(n11))).sort_values(by=[ranking_statistic],
-                                                                             ascending=False)
-=======
     if ranking_statistic == "p_value":
         RC.all_signals = pd.DataFrame(
             {
@@ -237,7 +198,6 @@
             },
             index=np.arange(len(n11)),
         ).sort_values(by=[ranking_statistic], ascending=False)
->>>>>>> b7ccad86
 
     # List of Signals generated according to the decision_thres
     RC.all_signals.index = np.arange(0, len(RC.all_signals.index))
