--- conflicted
+++ resolved
@@ -97,25 +97,6 @@
 
     if decision_metric == "fdr":
         num_signals = (FDR <= decision_thres).sum()
-<<<<<<< HEAD
-    elif decision_metric == 'signals':
-        num_signals = min((RankStat <= decision_thres).sum(), num_cell)
-    elif decision_metric == 'rank':
-        num_signals = (RankStat <= decision_thres).sum()
-
-    RC = Container()
-    RC.all_signals = pd.DataFrame({'Product': DATA['product_name'].values,
-                                   'Adverse Event': DATA['ae_name'].values,
-                                   'Count': n11,
-                                   'Expected Count': expected,
-                                   'p_value': RankStat,
-                                   'PRR': np.exp(log_rfet),
-                                   'product margin': n1j,
-                                   'event margin': ni1,
-                                   'fdr': FDR}, index=np.arange(len(n11))).sort_values(by=['p_value'])
-
-    RC.signals = RC.all_signals.iloc[0:num_signals, ]
-=======
     elif decision_metric == "signals":
         num_signals = min((RankStat <= decision_thres).sum(), num_cell)
     elif decision_metric == "rank":
@@ -140,6 +121,5 @@
     RC.signals = RC.all_signals.iloc[
         0:num_signals,
     ]
->>>>>>> b7ccad86
     RC.num_signals = num_signals
     return RC